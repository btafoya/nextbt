// /config/secrets.example.ts
export const secrets = {
  // NOTE: Prisma needs DATABASE_URL at generate time.
  // For dev, you can export it in your shell just for `prisma generate`/`prisma db pull`.
  databaseUrl: "mysql://user:pass@host:3306/mantis",
  // MantisBT crypto
  cryptoMasterSalt: "YOUR_CRYPTO_MASTER_SALT_HERE",
  // OpenRouter (AI Writer)
  openrouterApiKey: "sk-or-...",
  openrouterBaseUrl: "https://openrouter.ai/api/v1",
  openrouterModel: "openai/gpt-4o-mini",
  openrouterSiteUrl: "https://yourdomain.com",
  openrouterSiteName: "Your Bug Tracker",
  // AI Writer Settings
  aiWriterEnabled: true,
<<<<<<< HEAD
  aiWriterDefaultProvider: "openrouter", // 'openai' or 'openrouter'
  aiWriterDefaultModelOpenAI: "gpt-4-turbo-preview",
  aiWriterDefaultModelOpenRouter: "openai/gpt-4-turbo-preview",
=======
>>>>>>> ca4f1218
  aiRateLimitRequests: 60, // requests per window
  aiRateLimitWindow: 600, // window in seconds (10 minutes)
  // Email (Postmark)
  postmarkEnabled: false,
  postmarkServerToken: "POSTMARK_SERVER_TOKEN",
  fromEmail: "support@example.com",
  fromName: "Issue Tracker",
  messsageSubjectPrepend: "Issue Tracker",
  webmasterEmail: "support@example.com",
  // Pushover
  pushoverEnabled: false,
  pushoverUserKey: "user_key",
  pushoverApiToken: "app_token",
  // Rocket.Chat Incoming Webhook URL
  rocketchatEnabled: false,
  rocketchatWebhookUrl: "https://chat.example.com/hooks/xxxx",
  // Microsoft Teams Incoming Webhook
  teamsEnabled: false,
  teamsWebhookUrl: "https://outlook.office.com/webhook/xxxx",
  // Web Push (VAPID)
  vapidEnabled: false,
  vapidPublicKey: "B...",
  vapidPrivateKey: "x...",
  vapidSubject: "mailto:admin@example.com",
  // Cloudflare Turnstile
  turnstileEnabled: false,
  turnstileSiteKey: "0x4AAAAAAA...",
  turnstileSecretKey: "0x4AAAAAAA...",
  // MCP Remote Server (Claude Code)
  mcpRemoteEnabled: false,
  mcpRemoteUrl: "https://api.example.com/mcp",
  mcpRemoteAuthKey: "your-mcp-api-key-here",
  // Logging
  enableLogging: true, // Set to false in production to disable console logging
} as const;<|MERGE_RESOLUTION|>--- conflicted
+++ resolved
@@ -13,12 +13,6 @@
   openrouterSiteName: "Your Bug Tracker",
   // AI Writer Settings
   aiWriterEnabled: true,
-<<<<<<< HEAD
-  aiWriterDefaultProvider: "openrouter", // 'openai' or 'openrouter'
-  aiWriterDefaultModelOpenAI: "gpt-4-turbo-preview",
-  aiWriterDefaultModelOpenRouter: "openai/gpt-4-turbo-preview",
-=======
->>>>>>> ca4f1218
   aiRateLimitRequests: 60, // requests per window
   aiRateLimitWindow: 600, // window in seconds (10 minutes)
   // Email (Postmark)
